--- conflicted
+++ resolved
@@ -75,13 +75,8 @@
     "jsii-pacmak": "^1.34.0",
     "json-schema": "^0.3.0",
     "npm-check-updates": "^11",
-<<<<<<< HEAD
-    "projen": "^0.27.50",
-    "source-map-support": "^0.5.20",
-=======
     "projen": "^0.28.9",
     "source-map-support": "^0.5.19",
->>>>>>> ba64e55a
     "standard-version": "^9",
     "ts-jest": "^27.0.5",
     "typescript": "^4.4.3"
